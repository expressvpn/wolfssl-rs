--- conflicted
+++ resolved
@@ -293,13 +293,8 @@
       - name: Build on Windows (${{ matrix.arch }})
         run: cargo build --release --target ${{ matrix.target }} -v -v
       - name: Test on Windows (${{ matrix.arch }})
-<<<<<<< HEAD
         # Only run tests on native architecture (x64/ARM64) since cross-compilation tests won't run
         if: matrix.target == 'x86_64-pc-windows-msvc' || matrix.target == 'aarch64-pc-windows-msvc'
-        run: cargo test --release --target ${{ matrix.target }} -v -v
-=======
-        # Only run tests on native architecture (x64) since cross-compilation tests won't run
-        if: matrix.target == 'x86_64-pc-windows-msvc'
         run: cargo test --release --target ${{ matrix.target }} -v -v
       - name: Extract and display WolfSSL configuration (Windows)
         run: |
@@ -319,4 +314,3 @@
             Add-Content -Path $env:GITHUB_STEP_SUMMARY -Value "No configuration file found"
           }
         shell: pwsh
->>>>>>> 43322c8e
